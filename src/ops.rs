--- conflicted
+++ resolved
@@ -295,14 +295,6 @@
     MemoryGrow {
         mem: Memory,
     },
-<<<<<<< HEAD
-    MemoryCopy {
-        dst_mem: Memory,
-        src_mem: Memory,
-    },
-    MemoryFill {
-        mem: Memory,
-=======
 
     V128Load {
         memory: MemoryArg,
@@ -644,7 +636,13 @@
     },
     RefFunc {
         func_index: Func,
->>>>>>> b2967e0b
+    },
+    MemoryCopy {
+        dst_mem: Memory,
+        src_mem: Memory,
+    },
+    MemoryFill {
+        mem: Memory,
     },
 }
 
@@ -919,15 +917,6 @@
             &wasmparser::Operator::MemoryGrow { mem, .. } => Ok(Operator::MemoryGrow {
                 mem: Memory::from(mem),
             }),
-<<<<<<< HEAD
-            &wasmparser::Operator::MemoryCopy { dst_mem, src_mem } => Ok(Operator::MemoryCopy {
-                dst_mem: Memory::from(dst_mem),
-                src_mem: Memory::from(src_mem),
-            }),
-            &wasmparser::Operator::MemoryFill { mem } => Ok(Operator::MemoryFill {
-                mem: Memory::from(mem),
-            }),
-=======
 
             &wasmparser::Operator::V128Load { memarg } => Ok(Operator::V128Load {
                 memory: memarg.into(),
@@ -1291,7 +1280,13 @@
                 func_index: Func::from(function_index),
             }),
 
->>>>>>> b2967e0b
+            &wasmparser::Operator::MemoryCopy { dst_mem, src_mem } => Ok(Operator::MemoryCopy {
+                dst_mem: Memory::from(dst_mem),
+                src_mem: Memory::from(src_mem),
+            }),
+            &wasmparser::Operator::MemoryFill { mem } => Ok(Operator::MemoryFill {
+                mem: Memory::from(mem),
+            }),
             _ => Err(()),
         }
     }
